/*
 * Licensed to Elasticsearch under one or more contributor
 * license agreements. See the NOTICE file distributed with
 * this work for additional information regarding copyright
 * ownership. Elasticsearch licenses this file to you under
 * the Apache License, Version 2.0 (the "License"); you may
 * not use this file except in compliance with the License.
 * You may obtain a copy of the License at
 *
 *    http://www.apache.org/licenses/LICENSE-2.0
 *
 * Unless required by applicable law or agreed to in writing,
 * software distributed under the License is distributed on an
 * "AS IS" BASIS, WITHOUT WARRANTIES OR CONDITIONS OF ANY
 * KIND, either express or implied.  See the License for the
 * specific language governing permissions and limitations
 * under the License.
 */
package org.elasticsearch.index.shard;

import org.elasticsearch.cluster.routing.ShardRouting;
import org.elasticsearch.common.Nullable;
import org.elasticsearch.common.util.BigArrays;
import org.elasticsearch.index.IndexSettings;
import org.elasticsearch.index.cache.IndexCache;
import org.elasticsearch.index.engine.Engine;
import org.elasticsearch.index.engine.EngineConfig;
import org.elasticsearch.index.engine.EngineFactory;
import org.elasticsearch.index.fielddata.IndexFieldDataService;
import org.elasticsearch.index.mapper.MapperService;
import org.elasticsearch.index.merge.MergeStats;
import org.elasticsearch.index.seqno.SeqNoStats;
import org.elasticsearch.index.similarity.SimilarityService;
import org.elasticsearch.index.store.Store;
import org.elasticsearch.index.translog.Translog;
import org.elasticsearch.index.translog.TranslogStats;
import org.elasticsearch.threadpool.ThreadPool;

import java.io.IOException;
import java.util.Collections;
import java.util.List;
import java.util.function.Consumer;

/**
 * ShadowIndexShard extends {@link IndexShard} to add file synchronization
 * from the primary when a flush happens. It also ensures that a replica being
 * promoted to a primary causes the shard to fail, kicking off a re-allocation
 * of the primary shard.
 */
public final class ShadowIndexShard extends IndexShard {

    public ShadowIndexShard(ShardRouting shardRouting, IndexSettings indexSettings, ShardPath path, Store store, IndexCache indexCache,
                            MapperService mapperService, SimilarityService similarityService, IndexFieldDataService indexFieldDataService,
                            @Nullable EngineFactory engineFactory, IndexEventListener indexEventListener, IndexSearcherWrapper wrapper,
                            ThreadPool threadPool, BigArrays bigArrays, Engine.Warmer engineWarmer,
                            List<SearchOperationListener> searchOperationListeners) throws IOException {
        super(shardRouting, indexSettings, path, store, indexCache, mapperService, similarityService, indexFieldDataService, engineFactory,
            indexEventListener, wrapper, threadPool, bigArrays, engineWarmer, () -> {
            }, searchOperationListeners, Collections.emptyList());
    }

    /**
     * In addition to the regular accounting done in
     * {@link IndexShard#updateRoutingEntry(ShardRouting)},
     * if this shadow replica needs to be promoted to a primary, the shard is
     * failed in order to allow a new primary to be re-allocated.
     */
    @Override
    public void updateRoutingEntry(ShardRouting newRouting) throws IOException {
        if (newRouting.primary() == true) {// becoming a primary
            throw new IllegalStateException("can't promote shard to primary");
        }
        super.updateRoutingEntry(newRouting);
    }

    @Override
    public MergeStats mergeStats() {
        return new MergeStats();
    }

    @Override
    public SeqNoStats seqNoStats() {
        return null;
    }

    @Override
    public boolean canIndex() {
        return false;
    }

    @Override
    protected Engine newEngine(EngineConfig config) {
        assert this.shardRouting.primary() == false;
        assert config.getOpenMode() == EngineConfig.OpenMode.OPEN_INDEX_CREATE_TRANSLOG;
        return engineFactory.newReadOnlyEngine(config);
    }

    @Override
    protected RefreshListeners buildRefreshListeners() {
        // ShadowEngine doesn't have a translog so it shouldn't try to support RefreshListeners.
        return null;
    }

    @Override
    public boolean shouldFlush() {
        // we don't need to flush since we don't write - all dominated by the primary
        return false;
    }

    @Override
    public TranslogStats translogStats() {
        return null; // shadow engine has no translog
    }

    @Override
    public void updateGlobalCheckpointOnReplica(long checkpoint) {
        // nocommit: think shadow replicas through
    }

    @Override
    public long getLocalCheckpoint() {
        // nocommit: think shadow replicas through
        return -1;
    }

    @Override
    public long getGlobalCheckpoint() {
        // nocommit: think shadow replicas through
        return -1;
    }

    @Override
    public void addRefreshListener(Translog.Location location, Consumer<Boolean> listener) {
        throw new UnsupportedOperationException("Can't listen for a refresh on a shadow engine because it doesn't have a translog");
    }

<<<<<<< HEAD
=======
    @Override
    public Store.MetadataSnapshot snapshotStoreMetadata() throws IOException {
        throw new UnsupportedOperationException("can't snapshot the directory as the primary may change it underneath us");
    }

    @Override
    protected void onNewEngine(Engine newEngine) {
        // nothing to do here - the superclass sets the translog on some listeners but we don't have such a thing
    }
>>>>>>> 85402d52
}<|MERGE_RESOLUTION|>--- conflicted
+++ resolved
@@ -134,8 +134,6 @@
         throw new UnsupportedOperationException("Can't listen for a refresh on a shadow engine because it doesn't have a translog");
     }
 
-<<<<<<< HEAD
-=======
     @Override
     public Store.MetadataSnapshot snapshotStoreMetadata() throws IOException {
         throw new UnsupportedOperationException("can't snapshot the directory as the primary may change it underneath us");
@@ -145,5 +143,5 @@
     protected void onNewEngine(Engine newEngine) {
         // nothing to do here - the superclass sets the translog on some listeners but we don't have such a thing
     }
->>>>>>> 85402d52
+
 }